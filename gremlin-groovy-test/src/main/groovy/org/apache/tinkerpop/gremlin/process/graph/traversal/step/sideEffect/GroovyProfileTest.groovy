--- conflicted
+++ resolved
@@ -18,13 +18,8 @@
  */
 package org.apache.tinkerpop.gremlin.process.graph.traversal.step.sideEffect
 
+import org.apache.tinkerpop.gremlin.process.Traversal
 import org.apache.tinkerpop.gremlin.process.ComputerTestHelper
-<<<<<<< HEAD
-import org.apache.tinkerpop.gremlin.process.Traversal
-import org.apache.tinkerpop.gremlin.process.graph.traversal.__
-import org.apache.tinkerpop.gremlin.process.util.metric.StandardTraversalMetrics
-import org.apache.tinkerpop.gremlin.structure.Vertex
-=======
 import org.apache.tinkerpop.gremlin.process.TraversalEngine
 import org.apache.tinkerpop.gremlin.process.UseEngine
 import org.apache.tinkerpop.gremlin.process.graph.traversal.step.sideEffect.ProfileTest
@@ -32,7 +27,6 @@
 import org.apache.tinkerpop.gremlin.structure.Vertex
 import org.apache.tinkerpop.gremlin.process.graph.traversal.__
 import org.junit.Ignore
->>>>>>> 101ace9d
 
 /**
  * @author Marko A. Rodriguez (http://markorodriguez.com)
@@ -52,11 +46,11 @@
             g.V.repeat(__.both()).times(3).profile();
         }
 
-        @Override
-<<<<<<< HEAD
-        Traversal<Vertex, StandardTraversalMetrics> get_nested_profile() {
-            g.V().has(__.in("created").count().is(1l)).values("name").profile();
-=======
+//        @Override
+//        Traversal<Vertex, StandardTraversalMetrics> get_nested_profile() {
+//            g.V().has(__.in("created").count().is(1l)).values("name").profile();
+//        }
+
         @org.junit.Ignore
         void testProfileTimes() {
         }
@@ -64,7 +58,6 @@
         @Override
         Traversal<Vertex, StandardTraversalMetrics> get_g_V_sleep_sleep_profile() {
             return null
->>>>>>> 101ace9d
         }
     }
 
@@ -82,10 +75,10 @@
             ComputerTestHelper.compute("g.V.repeat(__.both()).times(3).profile()", g);
         }
 
-        @Override
-        Traversal<Vertex, StandardTraversalMetrics> get_nested_profile() {
-            ComputerTestHelper.compute(" g.V().has(__.in('created').count().is(1l)).values('name').profile()", g);
-        }
+//        @Override
+//        Traversal<Vertex, StandardTraversalMetrics> get_nested_profile() {
+//            ComputerTestHelper.compute(" g.V().has(__.in('created').count().is(1l)).values('name').profile()", g);
+//        }
 
         @Override
         @org.junit.Ignore
