<!--
Licensed to the Apache Software Foundation (ASF) under one or more
contributor license agreements.  See the NOTICE file distributed with
this work for additional information regarding copyright ownership.
The ASF licenses this file to You under the Apache License, Version 2.0
(the "License"); you may not use this file except in compliance with
the License.  You may obtain a copy of the License at

  http://www.apache.org/licenses/LICENSE-2.0

Unless required by applicable law or agreed to in writing, software
distributed under the License is distributed on an "AS IS" BASIS,
WITHOUT WARRANTIES OR CONDITIONS OF ANY KIND, either express or implied.
See the License for the specific language governing permissions and
limitations under the License.
-->
<project xmlns="http://maven.apache.org/POM/4.0.0"
         xmlns:xsi="http://www.w3.org/2001/XMLSchema-instance"
         xsi:schemaLocation="http://maven.apache.org/POM/4.0.0 http://maven.apache.org/xsd/maven-4.0.0.xsd">
    <modelVersion>4.0.0</modelVersion>
    <parent>
        <groupId>org.apache.tinkerpop</groupId>
        <artifactId>tinkerpop</artifactId>
<<<<<<< HEAD
        <version>3.2.0-incubating</version>
=======
        <version>3.1.3-SNAPSHOT</version>
>>>>>>> b8986283
    </parent>
    <artifactId>gremlin-groovy</artifactId>
    <name>Apache TinkerPop :: Gremlin Groovy</name>
    <dependencies>
        <dependency>
            <groupId>org.apache.tinkerpop</groupId>
            <artifactId>gremlin-core</artifactId>
            <version>${project.version}</version>
        </dependency>
        <dependency>
            <groupId>org.apache.ivy</groupId>
            <artifactId>ivy</artifactId>
            <version>2.3.0</version>
        </dependency>
        <dependency>
            <groupId>org.codehaus.groovy</groupId>
            <artifactId>groovy</artifactId>
            <version>${groovy.version}</version>
            <classifier>indy</classifier>
        </dependency>
        <dependency>
            <groupId>org.codehaus.groovy</groupId>
            <artifactId>groovy-groovysh</artifactId>
            <version>${groovy.version}</version>
            <classifier>indy</classifier>
        </dependency>
        <dependency>
            <groupId>org.codehaus.groovy</groupId>
            <artifactId>groovy-json</artifactId>
            <version>${groovy.version}</version>
            <classifier>indy</classifier>
        </dependency>
        <dependency>
            <groupId>org.codehaus.groovy</groupId>
            <artifactId>groovy-jsr223</artifactId>
            <version>${groovy.version}</version>
            <classifier>indy</classifier>
        </dependency>
        <dependency>
            <groupId>org.apache.commons</groupId>
            <artifactId>commons-lang3</artifactId>
            <version>3.3.1</version>
        </dependency>
        <dependency>
            <groupId>com.github.jeremyh</groupId>
            <artifactId>jBCrypt</artifactId>
            <version>jbcrypt-0.4</version>
        </dependency>
        <dependency>
            <groupId>org.apache.tinkerpop</groupId>
            <artifactId>gremlin-test</artifactId>
            <version>${project.version}</version>
            <scope>test</scope>
        </dependency>
    </dependencies>
    <repositories>
        <repository>
            <id>hyracks-releases</id>
            <url>http://obelix.ics.uci.edu/nexus/content/groups/hyracks-public-releases/</url>
        </repository>
        <repository>
            <id>jitpack.io</id>
            <url>https://jitpack.io</url>
        </repository>
    </repositories>
    <build>
        <directory>${basedir}/target</directory>
        <finalName>${project.artifactId}-${project.version}</finalName>
        <resources>
            <resource>
                <directory>${basedir}/src/main/resources
                </directory>
            </resource>
        </resources>
        <testResources>
            <testResource>
                <directory>${basedir}/src/test/resources
                </directory>
            </testResource>
        </testResources>
        <plugins>
            <plugin>
                <groupId>org.codehaus.gmavenplus</groupId>
                <artifactId>gmavenplus-plugin</artifactId>
                <version>1.2</version>
                <executions>
                    <execution>
                        <goals>
                            <goal>addSources</goal>
                            <goal>addTestSources</goal>
                            <goal>generateStubs</goal>
                            <goal>compile</goal>
                            <goal>testGenerateStubs</goal>
                            <goal>testCompile</goal>
                            <goal>removeStubs</goal>
                            <goal>removeTestStubs</goal>
                        </goals>
                    </execution>
                </executions>
                <configuration>
                    <invokeDynamic>true</invokeDynamic>
                </configuration>
            </plugin>
            <plugin>
                <groupId>org.apache.maven.plugins</groupId>
                <artifactId>maven-surefire-plugin</artifactId>
            </plugin>
            <plugin>
                <groupId>org.apache.maven.plugins</groupId>
                <artifactId>maven-failsafe-plugin</artifactId>
            </plugin>
        </plugins>
    </build>
</project>
<|MERGE_RESOLUTION|>--- conflicted
+++ resolved
@@ -1,142 +1,138 @@
-<!--
-Licensed to the Apache Software Foundation (ASF) under one or more
-contributor license agreements.  See the NOTICE file distributed with
-this work for additional information regarding copyright ownership.
-The ASF licenses this file to You under the Apache License, Version 2.0
-(the "License"); you may not use this file except in compliance with
-the License.  You may obtain a copy of the License at
-
-  http://www.apache.org/licenses/LICENSE-2.0
-
-Unless required by applicable law or agreed to in writing, software
-distributed under the License is distributed on an "AS IS" BASIS,
-WITHOUT WARRANTIES OR CONDITIONS OF ANY KIND, either express or implied.
-See the License for the specific language governing permissions and
-limitations under the License.
--->
-<project xmlns="http://maven.apache.org/POM/4.0.0"
-         xmlns:xsi="http://www.w3.org/2001/XMLSchema-instance"
-         xsi:schemaLocation="http://maven.apache.org/POM/4.0.0 http://maven.apache.org/xsd/maven-4.0.0.xsd">
-    <modelVersion>4.0.0</modelVersion>
-    <parent>
-        <groupId>org.apache.tinkerpop</groupId>
-        <artifactId>tinkerpop</artifactId>
-<<<<<<< HEAD
-        <version>3.2.0-incubating</version>
-=======
-        <version>3.1.3-SNAPSHOT</version>
->>>>>>> b8986283
-    </parent>
-    <artifactId>gremlin-groovy</artifactId>
-    <name>Apache TinkerPop :: Gremlin Groovy</name>
-    <dependencies>
-        <dependency>
-            <groupId>org.apache.tinkerpop</groupId>
-            <artifactId>gremlin-core</artifactId>
-            <version>${project.version}</version>
-        </dependency>
-        <dependency>
-            <groupId>org.apache.ivy</groupId>
-            <artifactId>ivy</artifactId>
-            <version>2.3.0</version>
-        </dependency>
-        <dependency>
-            <groupId>org.codehaus.groovy</groupId>
-            <artifactId>groovy</artifactId>
-            <version>${groovy.version}</version>
-            <classifier>indy</classifier>
-        </dependency>
-        <dependency>
-            <groupId>org.codehaus.groovy</groupId>
-            <artifactId>groovy-groovysh</artifactId>
-            <version>${groovy.version}</version>
-            <classifier>indy</classifier>
-        </dependency>
-        <dependency>
-            <groupId>org.codehaus.groovy</groupId>
-            <artifactId>groovy-json</artifactId>
-            <version>${groovy.version}</version>
-            <classifier>indy</classifier>
-        </dependency>
-        <dependency>
-            <groupId>org.codehaus.groovy</groupId>
-            <artifactId>groovy-jsr223</artifactId>
-            <version>${groovy.version}</version>
-            <classifier>indy</classifier>
-        </dependency>
-        <dependency>
-            <groupId>org.apache.commons</groupId>
-            <artifactId>commons-lang3</artifactId>
-            <version>3.3.1</version>
-        </dependency>
-        <dependency>
-            <groupId>com.github.jeremyh</groupId>
-            <artifactId>jBCrypt</artifactId>
-            <version>jbcrypt-0.4</version>
-        </dependency>
-        <dependency>
-            <groupId>org.apache.tinkerpop</groupId>
-            <artifactId>gremlin-test</artifactId>
-            <version>${project.version}</version>
-            <scope>test</scope>
-        </dependency>
-    </dependencies>
-    <repositories>
-        <repository>
-            <id>hyracks-releases</id>
-            <url>http://obelix.ics.uci.edu/nexus/content/groups/hyracks-public-releases/</url>
-        </repository>
-        <repository>
-            <id>jitpack.io</id>
-            <url>https://jitpack.io</url>
-        </repository>
-    </repositories>
-    <build>
-        <directory>${basedir}/target</directory>
-        <finalName>${project.artifactId}-${project.version}</finalName>
-        <resources>
-            <resource>
-                <directory>${basedir}/src/main/resources
-                </directory>
-            </resource>
-        </resources>
-        <testResources>
-            <testResource>
-                <directory>${basedir}/src/test/resources
-                </directory>
-            </testResource>
-        </testResources>
-        <plugins>
-            <plugin>
-                <groupId>org.codehaus.gmavenplus</groupId>
-                <artifactId>gmavenplus-plugin</artifactId>
-                <version>1.2</version>
-                <executions>
-                    <execution>
-                        <goals>
-                            <goal>addSources</goal>
-                            <goal>addTestSources</goal>
-                            <goal>generateStubs</goal>
-                            <goal>compile</goal>
-                            <goal>testGenerateStubs</goal>
-                            <goal>testCompile</goal>
-                            <goal>removeStubs</goal>
-                            <goal>removeTestStubs</goal>
-                        </goals>
-                    </execution>
-                </executions>
-                <configuration>
-                    <invokeDynamic>true</invokeDynamic>
-                </configuration>
-            </plugin>
-            <plugin>
-                <groupId>org.apache.maven.plugins</groupId>
-                <artifactId>maven-surefire-plugin</artifactId>
-            </plugin>
-            <plugin>
-                <groupId>org.apache.maven.plugins</groupId>
-                <artifactId>maven-failsafe-plugin</artifactId>
-            </plugin>
-        </plugins>
-    </build>
-</project>
+<!--
+Licensed to the Apache Software Foundation (ASF) under one or more
+contributor license agreements.  See the NOTICE file distributed with
+this work for additional information regarding copyright ownership.
+The ASF licenses this file to You under the Apache License, Version 2.0
+(the "License"); you may not use this file except in compliance with
+the License.  You may obtain a copy of the License at
+
+  http://www.apache.org/licenses/LICENSE-2.0
+
+Unless required by applicable law or agreed to in writing, software
+distributed under the License is distributed on an "AS IS" BASIS,
+WITHOUT WARRANTIES OR CONDITIONS OF ANY KIND, either express or implied.
+See the License for the specific language governing permissions and
+limitations under the License.
+-->
+<project xmlns="http://maven.apache.org/POM/4.0.0"
+         xmlns:xsi="http://www.w3.org/2001/XMLSchema-instance"
+         xsi:schemaLocation="http://maven.apache.org/POM/4.0.0 http://maven.apache.org/xsd/maven-4.0.0.xsd">
+    <modelVersion>4.0.0</modelVersion>
+    <parent>
+        <groupId>org.apache.tinkerpop</groupId>
+        <artifactId>tinkerpop</artifactId>
+        <version>3.1.3-SNAPSHOT</version>
+    </parent>
+    <artifactId>gremlin-groovy</artifactId>
+    <name>Apache TinkerPop :: Gremlin Groovy</name>
+    <dependencies>
+        <dependency>
+            <groupId>org.apache.tinkerpop</groupId>
+            <artifactId>gremlin-core</artifactId>
+            <version>${project.version}</version>
+        </dependency>
+        <dependency>
+            <groupId>org.apache.ivy</groupId>
+            <artifactId>ivy</artifactId>
+            <version>2.3.0</version>
+        </dependency>
+        <dependency>
+            <groupId>org.codehaus.groovy</groupId>
+            <artifactId>groovy</artifactId>
+            <version>${groovy.version}</version>
+            <classifier>indy</classifier>
+        </dependency>
+        <dependency>
+            <groupId>org.codehaus.groovy</groupId>
+            <artifactId>groovy-groovysh</artifactId>
+            <version>${groovy.version}</version>
+            <classifier>indy</classifier>
+        </dependency>
+        <dependency>
+            <groupId>org.codehaus.groovy</groupId>
+            <artifactId>groovy-json</artifactId>
+            <version>${groovy.version}</version>
+            <classifier>indy</classifier>
+        </dependency>
+        <dependency>
+            <groupId>org.codehaus.groovy</groupId>
+            <artifactId>groovy-jsr223</artifactId>
+            <version>${groovy.version}</version>
+            <classifier>indy</classifier>
+        </dependency>
+        <dependency>
+            <groupId>org.apache.commons</groupId>
+            <artifactId>commons-lang3</artifactId>
+            <version>3.3.1</version>
+        </dependency>
+        <dependency>
+            <groupId>com.github.jeremyh</groupId>
+            <artifactId>jBCrypt</artifactId>
+            <version>jbcrypt-0.4</version>
+        </dependency>
+        <dependency>
+            <groupId>org.apache.tinkerpop</groupId>
+            <artifactId>gremlin-test</artifactId>
+            <version>${project.version}</version>
+            <scope>test</scope>
+        </dependency>
+    </dependencies>
+    <repositories>
+        <repository>
+            <id>hyracks-releases</id>
+            <url>http://obelix.ics.uci.edu/nexus/content/groups/hyracks-public-releases/</url>
+        </repository>
+        <repository>
+            <id>jitpack.io</id>
+            <url>https://jitpack.io</url>
+        </repository>
+    </repositories>
+    <build>
+        <directory>${basedir}/target</directory>
+        <finalName>${project.artifactId}-${project.version}</finalName>
+        <resources>
+            <resource>
+                <directory>${basedir}/src/main/resources
+                </directory>
+            </resource>
+        </resources>
+        <testResources>
+            <testResource>
+                <directory>${basedir}/src/test/resources
+                </directory>
+            </testResource>
+        </testResources>
+        <plugins>
+            <plugin>
+                <groupId>org.codehaus.gmavenplus</groupId>
+                <artifactId>gmavenplus-plugin</artifactId>
+                <version>1.2</version>
+                <executions>
+                    <execution>
+                        <goals>
+                            <goal>addSources</goal>
+                            <goal>addTestSources</goal>
+                            <goal>generateStubs</goal>
+                            <goal>compile</goal>
+                            <goal>testGenerateStubs</goal>
+                            <goal>testCompile</goal>
+                            <goal>removeStubs</goal>
+                            <goal>removeTestStubs</goal>
+                        </goals>
+                    </execution>
+                </executions>
+                <configuration>
+                    <invokeDynamic>true</invokeDynamic>
+                </configuration>
+            </plugin>
+            <plugin>
+                <groupId>org.apache.maven.plugins</groupId>
+                <artifactId>maven-surefire-plugin</artifactId>
+            </plugin>
+            <plugin>
+                <groupId>org.apache.maven.plugins</groupId>
+                <artifactId>maven-failsafe-plugin</artifactId>
+            </plugin>
+        </plugins>
+    </build>
+</project>